--- conflicted
+++ resolved
@@ -42,12 +42,8 @@
         new_particles = []
         for particle in prior.particles:
             new_state_vector = self.transition_model.function(
-<<<<<<< HEAD
                 particle,
-=======
-                particle.state_vector,
                 noise=True,
->>>>>>> cf8879fc
                 time_interval=time_interval,
                 **kwargs)
             new_particles.append(
